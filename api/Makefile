--- conflicted
+++ resolved
@@ -56,16 +56,9 @@
 test: export S3_BUCKET_NAME = ship-pacts
 test:
 	@-docker rm -f ship-cluster-fixtures > /dev/null 2>&1 ||:
-<<<<<<< HEAD
-	docker pull replicated/ship-cluster-fixtures:latest
-	docker run --rm -d --name ship-cluster-fixtures -p 15432:5432 replicated/ship-cluster-fixtures
-	mkdir -p ./pacts
-	cp ../web/pacts/* ./pacts
-=======
 	cd ../migrations/fixtures && make build run
 	docker build -t replicated/ship-cluster-fixtures:local -f ../migrations/fixtures/deploy/Dockerfile ../migrations/fixtures
 	docker run --rm -d --name ship-cluster-fixtures -p 15432:5432 replicated/ship-cluster-fixtures:local
->>>>>>> f17ecca6
 	yarn run test:local
 	@-sleep 1
 	docker rm -f ship-cluster-fixtures
