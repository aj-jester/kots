<<<<<<< HEAD
import * as randomstring from "randomstring";
=======
import randomstring from "randomstring";
>>>>>>> 5fc0f383
import rp from "request-promise";
import { logger } from "../server/logger";
import { Params } from "../server/params";
import pg from "pg";
import { UnforkSession } from "./";

export class UnforkStore {
  constructor(private readonly pool: pg.Pool, private readonly params: Params) {}

  async createUnforkSession(userId: string, upstreamUri: string, forkUri: string): Promise<UnforkSession> {
    const id = randomstring.generate({ capitalization: "lowercase" });

    const q = `INSERT INTO ship_unfork (id, user_id, upstream_uri, fork_uri, created_at)
              VALUES ($1, $2, $3, $4, $5)`;
    const v = [id, userId, upstreamUri, forkUri, new Date()];

    await this.pool.query(q, v);

    return this.getSession(id);
  }

  async deployUnforkSession(id: string): Promise<UnforkSession> {
    const unforkSession = await this.getSession(id);

    const options = {
      method: "POST",
      uri: `${this.params.shipInitBaseURL}/v1/unfork`,
      body: {
        id: unforkSession.id,
        upstreamUri: unforkSession.upstreamURI,
        forkUri :unforkSession.forkURI,
      },
      json: true,
    };

    const parsedBody = await rp(options);
    logger.debug({msg: "response from deploy unfork", parsedBody});

    return unforkSession;
  }

  async getSession(id: string): Promise<UnforkSession> {
    const q = `
      SELECT id, upstream_uri, fork_uri, created_at, finished_at, result
      FROM ship_unfork
      WHERE id = $1
    `;
    const v = [id];

    const result = await this.pool.query(q, v);
    return this.mapRow(result.rows[0]);
  }

  private mapRow(row: any): UnforkSession {
    return {
      id: row.id,
      upstreamURI: row.upstream_uri,
      forkURI: row.fork_uri,
      createdOn: new Date(row.created_at),
      finishedOn: row.finished_at ? new Date(row.finished_at) : undefined,
      result: row.result,
    };
  }
}<|MERGE_RESOLUTION|>--- conflicted
+++ resolved
@@ -1,8 +1,4 @@
-<<<<<<< HEAD
-import * as randomstring from "randomstring";
-=======
 import randomstring from "randomstring";
->>>>>>> 5fc0f383
 import rp from "request-promise";
 import { logger } from "../server/logger";
 import { Params } from "../server/params";
