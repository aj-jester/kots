--- conflicted
+++ resolved
@@ -25,11 +25,7 @@
   updateAppConfig(slug: String!, sequence: Int!, configGroups: [KotsConfigGroupInput]!, createNewVersion: Boolean): Boolean
   updateKotsApp(appId: String!, appName: String, iconUri: String): Boolean
 
-<<<<<<< HEAD
-  setAppGitOps(appId: String, clusterId: String, gitOpsInput: KotsGitOpsInput): Boolean
-=======
   setAppGitOps(appId: String!, clusterId: String!, gitOpsInput: KotsGitOpsInput!): Boolean
->>>>>>> be56a657
 
   createWatch(stateJSON: String!): Watch
   updateWatch(watchId: String!, watchName: String, iconUri: String): Watch
