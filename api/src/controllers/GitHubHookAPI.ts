import Express, { response } from "express";
import { BodyParams, Controller, HeaderParams, Post, Req, Res } from "ts-express-decorators";
import { logger } from "../server/logger";
import { Params } from "../server/params";
import fs from "fs";
import { trackNewGithubInstall } from "../util/analytics";
import uuid from "uuid";
<<<<<<< HEAD
=======
import GitHubApi from "@octokit/rest";
import jwt from "jsonwebtoken";
import { Cluster } from "../cluster";
>>>>>>> afefa5fc

interface GitHubInstallationRequest {
  action: string;
  id: string;
  installation: {
    id: number;
    access_tokens_url: string;
    account: {
      login: string;
      id: number;
      // tslint:disable-next-line no-reserved-keywords
      type: string;
      html_url: string;
    };
  };
  sender: {
    login: string;
    id: number;
    html_url: string;
  };
}

interface GitHubPullRequestEvent {
  action: string;
  //tslint:disable-next-line no-reserved-keywords
  number: number;
  pull_request: {
    state: string;
    commits_url: string;
    merged: boolean;
    base: {
      repo: {
        name: string;
        owner: {
          login: string;
        };
      };
    };
  };
  merged_at: string;
}

interface ErrorResponse {
  error: {};
}

/**
 *  gets hooks from github
 */
@Controller("api/v1/hooks/github")
export class GitHubHookAPI {
  @Post("")
  async githubHook(
    @Res() response: Express.Response,
    @Req() request: Express.Request,
    @HeaderParams("x-github-event") eventType: string,
    @BodyParams("") body?: { action?: string }, // we're just gonna cast this later
  ): Promise<{} | ErrorResponse> {
    logger.info({msg: `received github hook for eventType ${eventType}`});

    switch (eventType) {
      case "pull_request": {
        await this.handlePullRequest(request, body as GitHubPullRequestEvent);
        response.status(204);
        return {};
      }

      case "installation": {
        const params = await Params.getParams();
        await this.handleInstallation(body as GitHubInstallationRequest, params, request);
        response.status(204);
        return {};
      }

      // ignored
      case "installation_repositories":
      case "integration_installation":
      case "integration_installation_repositories":
        response.status(204);
        return {};

      // default is an error
      default: {
        logger.info({msg: `Unexpected event type in GitHub hook: ${eventType}`});
        response.status(204);
        return {};
      }
    }
  }

  private async handleInstallation(installationEvent: GitHubInstallationRequest, params: Params, request: Express.Request): Promise<void> {
    const installationData = installationEvent.installation;
    const senderData = installationEvent.sender;
    if (installationEvent.action === "created") {
      await request.app.locals.stores.githubInstall.createNewGithubInstall(installationData.id, installationData.account.login, installationData.account.html_url, senderData.login, senderData.html_url);
      if (params.segmentioAnalyticsKey) {
        trackNewGithubInstall(params, uuid.v4(), "New Github Install", senderData.login, installationData.account.login, installationData.account.html_url);
      }
    } else if (installationEvent.action === "deleted") {
      // deleting from db when uninstall from GitHub
      await request.app.locals.stores.githubInstall.deleteGithubInstall(installationData.id);
      // Should we delete all pullrequest notifications?
    }
  }

  private async handlePullRequest(request: Express.Request, pullRequestEvent: GitHubPullRequestEvent): Promise<void> {
    const handledActions: string[] = ["opened", "closed", "reopened"];
    if (handledActions.indexOf(pullRequestEvent.action) === -1) {
      return;
    }

    let status = pullRequestEvent.action;
    if (pullRequestEvent.pull_request.merged) {
      status = "merged";
    }

    const owner = pullRequestEvent.pull_request.base.repo.owner.login;
    const repo = pullRequestEvent.pull_request.base.repo.name;

    const clusters = await request.app.locals.stores.clusterStore.listClustersForGitHubRepo(owner, repo);

    /////////
    // before adding commit_sha, some pending versions don't have them
    /////////
    await handlePullRequestEventForVersionsWithoutCommitSha(clusters, request, pullRequestEvent);
    ////////
    // end of pre-commit-sha compatibility code
    ////////

    const github = new GitHubApi();
    github.authenticate({
      type: "app",
      token: await getGitHubBearerToken()
    });

    for (const cluster of clusters) {
      if (!cluster.gitOpsRef) {
        continue;
      }

      const watches = await request.app.locals.stores.watchStore.listForCluster(cluster.id!);
      for (const watch of watches) {
        const { data: { token } } = await github.apps.createInstallationToken({installation_id: cluster.gitOpsRef.installationId});
        github.authenticate({
          type: "token",
          token,
        });

        const params: GitHubApi.PullRequestsGetCommitsParams = {
          owner,
          repo,
          number: pullRequestEvent.number,
        };
        const getCommitsResponse = await github.pullRequests.getCommits(params);
        for (const commit of getCommitsResponse.data) {
          const pendingVersion = await request.app.locals.stores.watchStore.getVersionForCommit(watch.id!, commit.sha);
          if (!pendingVersion) {
            continue;
          }
          await request.app.locals.stores.watchStore.updateVersionStatus(watch.id!, pendingVersion.sequence!, status);
          if (pullRequestEvent.pull_request.merged) {
            if (watch.currentVersion && pendingVersion.sequence! < watch.currentVersion.sequence!) {
              return;
            }

            await request.app.locals.stores.watchStore.setCurrentVersion(watch.id!, pendingVersion.sequence!, pullRequestEvent.merged_at);
          }
        }
      }
    }

    logger.warn({msg: `received unhandled github pull request event`});
  }
}

async function getGitHubBearerToken(): Promise<string> {
  const shipParams = await Params.getParams();

  let privateKey = await shipParams.githubPrivateKeyContents;
  if (!privateKey) {
    privateKey = fs.readFileSync(shipParams.githubPrivateKeyFile).toString();
  }

  const now = Math.floor(Date.now() / 1000)
  const payload = {
    iat: now,
    exp: now + 60,
    iss: shipParams.githubIntegrationID,
  }
  const bearer = jwt.sign(payload, privateKey, {algorithm: "RS256"});
  return bearer;
}

async function handlePullRequestEventForVersionsWithoutCommitSha(clusters: Cluster[], request: Express.Request, pullRequestEvent: GitHubPullRequestEvent) {
  for (const cluster of clusters) {
    const watches = await request.app.locals.stores.watchStore.listForCluster(cluster.id!);
    for (const watch of watches) {
      const pendingVersions = await request.app.locals.stores.watchStore.listPendingVersions(watch.id!);
      for (const pendingVersion of pendingVersions) {
        if (pendingVersion.pullrequestNumber === pullRequestEvent.number) {
          await request.app.locals.stores.watchStore.updateVersionStatus(watch.id!, pendingVersion.sequence!, status);
          if (pullRequestEvent.pull_request.merged) {
            // When a pull request closes multiple commits, the order in which hooks come in is random.
            // We should not update the current ssequence to something lower than what it already is.
            // This will create a bug where we show a PR as not merged but GH will show it as merged
            // because they automatically do it. This will be fixed when we verify commit sha's on our end.
            if (watch.currentVersion && pendingVersion.sequence! < watch.currentVersion.sequence!) {
              return;
            }
            await request.app.locals.stores.watchStore.setCurrentVersion(watch.id!, pendingVersion.sequence!, pullRequestEvent.merged_at);
          }
          return;
        }
      }

      const pastVersions = await request.app.locals.stores.watchStore.listPastVersions(watch.id!);
      for (const pastVersion of pastVersions) {
        if (pastVersion.pullrequestNumber === pullRequestEvent.number) {
          await request.app.locals.stores.watchStore.updateVersionStatus(watch.id!, pastVersion.sequence!, status);
          if (pullRequestEvent.pull_request.merged) {
            await request.app.locals.stores.watchStore.setCurrentVersion(watch.id!, pastVersion.sequence!, pullRequestEvent.merged_at);
          }
          return;
        }
      }

    }
  }
}<|MERGE_RESOLUTION|>--- conflicted
+++ resolved
@@ -5,18 +5,15 @@
 import fs from "fs";
 import { trackNewGithubInstall } from "../util/analytics";
 import uuid from "uuid";
-<<<<<<< HEAD
-=======
 import GitHubApi from "@octokit/rest";
 import jwt from "jsonwebtoken";
 import { Cluster } from "../cluster";
->>>>>>> afefa5fc
 
 interface GitHubInstallationRequest {
   action: string;
   id: string;
   installation: {
-    id: number;
+    id: string;
     access_tokens_url: string;
     account: {
       login: string;
@@ -29,7 +26,6 @@
   sender: {
     login: string;
     id: number;
-    html_url: string;
   };
 }
 
@@ -104,8 +100,27 @@
   private async handleInstallation(installationEvent: GitHubInstallationRequest, params: Params, request: Express.Request): Promise<void> {
     const installationData = installationEvent.installation;
     const senderData = installationEvent.sender;
+    let numberOfOrgMembers;
     if (installationEvent.action === "created") {
-      await request.app.locals.stores.githubInstall.createNewGithubInstall(installationData.id, installationData.account.login, installationData.account.html_url, senderData.login, senderData.html_url);
+      if (installationData.account.type === "Organization") {
+        const github = new GitHubApi();
+        github.authenticate({
+          type: "app",
+          token: await getGitHubBearerToken()
+        });
+
+        const { data: { token } } = await github.apps.createInstallationToken({installation_id: installationData.id});
+        github.authenticate({
+          type: "token",
+          token,
+        });
+
+        const org = installationData.account.login;
+        const { data: membersData } = await github.orgs.getMembers({org});
+        numberOfOrgMembers = membersData.length;
+      };
+
+      await request.app.locals.stores.githubInstall.createNewGithubInstall(installationData.id, installationData.account.login, installationData.account.type, numberOfOrgMembers, installationData.account.html_url, senderData.login);
       if (params.segmentioAnalyticsKey) {
         trackNewGithubInstall(params, uuid.v4(), "New Github Install", senderData.login, installationData.account.login, installationData.account.html_url);
       }
