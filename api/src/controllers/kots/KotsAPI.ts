import { Controller, Get, Put, Post, BodyParams, Req, Res, PathParams, HeaderParams } from "@tsed/common";
import { MultipartFile } from "@tsed/multipartfiles";
import { Request, Response } from "express";
import { putObject, upload } from "../../util/s3";
import { Params } from "../../server/params";
import path from "path";
import fs from "fs";
import tmp from "tmp";
import * as _ from "lodash";
import {
  extractDownstreamNamesFromTarball,
  extractCursorAndVersionFromTarball,
  extractPreflightSpecFromTarball,
<<<<<<< HEAD
  extractSupportBundleSpecFromTarball,
  extractAppTitleFromTarball
=======
  extractAppSpecFromTarball,
  extractKotsAppSpecFromTarball
>>>>>>> d99864b3
} from "../../util/tar";
import { Cluster } from "../../cluster";
import { KotsApp, kotsAppFromLicenseData } from "../../kots_app";
import { extractFromTgzStream, getImageFiles, getImageFormats, pathToShortImageName, pathToImageName } from "../../airgap/archive";
import { StatusServer } from "../../airgap/status";
import { kotsPullFromAirgap, kotsAppFromAirgapData, kotsRewriteAndPushImageName } from "../../kots_app/kots_ffi";
import { Session } from "../../session";

interface CreateAppBody {
  metadata: string;
}

interface CreateAppMetadata {
  name: string;
  versionLabel: string;
  upstreamURI: string;
  updateCursor: string;
  license: string;
}

interface UploadLicenseBody {
  name: string;
  license: string;
}

interface UpdateAppBody {
  slug: string;
}

@Controller("/api/v1/kots")
export class KotsAPI {
  // @Get("/apps")
  // async kotsList(
  //   @Req() request: Request,
  // ): Promise<any> {
  //   const apps = await request.app.locals.stores.kotsAppStore.listInstalledKotsApps();

  //   const result = _.map(apps, (app: KotsApp) => {
  //     return {
  //       name: app.name,
  //       slug: app.slug,
  //     };
  //   });

  //   return result;
  // }

  @Get("/:slug")
  async kotsDownload(
    @Req() request: Request,
    @Res() response: Response,
    @PathParams("slug") slug: string,
  ): Promise<any> {
    // this assumes single tenant and single app for now

    const apps = await request.app.locals.stores.kotsAppStore.listInstalledKotsApps();
    const app = _.find(apps, (a: KotsApp) => {
      return a.slug === slug;
    });

    if (!app) {
      response.status(404);
      return {};
    }

    response.header("Content-Type", "application/gzip");
    response.status(200);
    response.send(await app.getArchive(''+app.currentSequence));
  }

  @Post("/license")
  async kotsUploadLicense(
    @BodyParams("") body: UploadLicenseBody,
    @Req() request: Request,
    @Res() response: Response,
    @HeaderParams("Authorization") auth: string,
  ): Promise<any> {
    const session: Session = await request.app.locals.stores.sessionStore.decode(auth);
    if (!session || !session.userId) {
      response.status(401);
      return {};
    }

    const clusters = await request.app.locals.stores.clusterStore.listAllUsersClusters();
    let downstream;
    for (const cluster of clusters) {
      if (cluster.title === process.env["AUTO_CREATE_CLUSTER_NAME"]) {
        downstream = cluster;
      }
    }

    const kotsApp = await kotsAppFromLicenseData(body.license, body.name, downstream.title, request.app.locals.stores);
    if (!kotsApp) {
      response.status(500);
      return {
        error: "failed to create app",
      };
    }

    const params = await Params.getParams();
    response.status(201);
    return {
      uri: `${params.shipApiEndpoint}/app/${kotsApp!.slug}`,
    };
  }

  @Post("/")
  async kotsUploadCreate(
    @MultipartFile("file") file: Express.Multer.File,
    @BodyParams("") body: CreateAppBody,
    @Req() request: Request,
    @Res() response: Response,
    @HeaderParams("Authorization") auth: string,
  ): Promise<any> {
    const session: Session = await request.app.locals.stores.sessionStore.decode(auth);
    if (!session || !session.userId) {
      response.status(401);
      return {};
    }

    const metadata = JSON.parse(body.metadata);

    const kotsApp = await request.app.locals.stores.kotsAppStore.createKotsApp(metadata.name, metadata.upstreamURI, metadata.license);

    const params = await Params.getParams();
    const objectStorePath = path.join(params.shipOutputBucket.trim(), kotsApp.id, "0.tar.gz");
    const buffer = fs.readFileSync(file.path);
    await putObject(params, objectStorePath, buffer, params.shipOutputBucket);

    const cursorAndVersion = await extractCursorAndVersionFromTarball(buffer);
<<<<<<< HEAD
    await request.app.locals.stores.kotsAppStore.createMidstreamVersion(kotsApp.id, 0, cursorAndVersion.versionLabel, cursorAndVersion.cursor, undefined, undefined, undefined);

    // TODO parse and get support bundle and prefight from the upload
=======
>>>>>>> d99864b3
    const supportBundleSpec = undefined;
    const preflightSpec = await extractPreflightSpecFromTarball(buffer);
    const appSpec = await extractAppSpecFromTarball(buffer);
    const kotsAppSpec = await extractKotsAppSpecFromTarball(buffer);

    await request.app.locals.stores.kotsAppStore.createMidstreamVersion(kotsApp.id, 0, cursorAndVersion.versionLabel, cursorAndVersion.cursor, undefined, preflightSpec, appSpec, kotsAppSpec);

    // we have a local copy of the file now, let's look for downstreams
    const downstreams = await extractDownstreamNamesFromTarball(buffer);
    const clusters = await request.app.locals.stores.clusterStore.listAllUsersClusters();
    for (const downstream of downstreams) {
      const cluster = _.find(clusters, (c: Cluster) => {
        return c.title === downstream;
      });

      if (!cluster) {
        continue;
      }

      await request.app.locals.stores.kotsAppStore.createDownstream(kotsApp.id, downstream, cluster.id);
      await request.app.locals.stores.kotsAppStore.createDownstreamVersion(kotsApp.id, 0, cluster.id, cursorAndVersion.versionLabel, "deployed");
    }

    return {
      uri: `${params.shipApiEndpoint}/app/${kotsApp.slug}`,
    };
  }

  @Put("/")
  async kotsUploadUpdate(
    @MultipartFile("file") file: Express.Multer.File,
    @BodyParams("") body: CreateAppBody,
    @Req() request: Request,
  ): Promise<any> {
    const metadata = JSON.parse(body.metadata);
    const buffer = fs.readFileSync(file.path);
    const stores = request.app.locals.stores;

    return uploadUpdate(stores, metadata.slug, buffer);
  }

  @Post("/airgap")
  async kotsUploadAirgap(
    @MultipartFile("file") file: Express.Multer.File,
    @BodyParams("") body: any,
    @Req() request: Request,
    @Res() response: Response,
  ): Promise<any> {
    const { registryHost, namespace, username, password } = body;

    const params = await Params.getParams();

    const app = await request.app.locals.stores.kotsAppStore.getPendingKotsAirgapApp();

    const dstDir = tmp.dirSync();
    var appSlug: string;
    let hasPreflight: Boolean;
    var liveness: any;
    try {
      await request.app.locals.stores.kotsAppStore.updateRegistryDetails(app.id, registryHost, username, password, namespace);
      await request.app.locals.stores.kotsAppStore.setAirgapInstallInProgress(app.id);

      liveness = setInterval(() => {
        Promise.all([request.app.locals.stores.kotsAppStore.updateAirgapInstallLiveness()]);
      }, 1000);

      await request.app.locals.stores.kotsAppStore.setAirgapInstallStatus("Uploading...");
      await upload(params, file.originalname, fs.createReadStream(file.path), params.airgapBucket);

      await extractFromTgzStream(fs.createReadStream(file.path), dstDir.name);
      const imagesRoot = path.join(dstDir.name, "images");

      const imageFormats = getImageFormats(imagesRoot);

      let imageMap: any[] = [];
      for (const format of imageFormats) {
        const formatRoot = path.join(imagesRoot, format);
        const files = await getImageFiles(formatRoot);

        const m = files.map(imageFile => {
          return {
            format: format,
            filePath: imageFile,
            shortName: pathToShortImageName(formatRoot, imageFile),
            fullName: pathToImageName(formatRoot, imageFile),
          }
        });
        imageMap = imageMap.concat(m);
      }

      for (const image of imageMap) {
        const statusServer = new StatusServer();
        await statusServer.start(dstDir.name);
        const args = kotsRewriteAndPushImageName(statusServer.socketFilename, image.filePath, image.shortName, image.format, registryHost, namespace, username, password);
        await statusServer.connection();
        await statusServer.termination((resolve, reject, obj): boolean => {
          // Return true if completed
          if (obj.status === "running") {
            Promise.all([request.app.locals.stores.kotsAppStore.setAirgapInstallStatus(obj.display_message)]);
            return false;
          } else if (obj.status === "terminated") {
            if (obj.exit_code === 0) {
              resolve();
            } else {
              reject(new Error(`process failed: ${obj.display_message}`));
            }
            return true;
          }
          return false;
        });
      }

      const clusters = await request.app.locals.stores.clusterStore.listAllUsersClusters();
      let downstream;
      for (const cluster of clusters) {
        if (cluster.title === process.env["AUTO_CREATE_CLUSTER_NAME"]) {
          downstream = cluster;
        }
      }

      const tmpDstDir = tmp.dirSync();
      try {
        await request.app.locals.stores.kotsAppStore.setAirgapInstallStatus("Processing app package...");

        const out = path.join(tmpDstDir.name, "archive.tar.gz");

        const statusServer = new StatusServer();
        await statusServer.start(dstDir.name);
        const args = kotsPullFromAirgap(statusServer.socketFilename, out, app, String(app.license), dstDir.name, downstream.title, request.app.locals.stores, registryHost, namespace);
        await statusServer.connection();
        await statusServer.termination((resolve, reject, obj): boolean => {
          // Return true if completed
          if (obj.status === "terminated") {
            if (obj.exit_code === 0) {
              resolve();
            } else {
              reject(new Error(`process failed: ${obj.display_message}`));
            }
            return true;
          }
          return false;
        });

        await request.app.locals.stores.kotsAppStore.setAirgapInstallStatus("Creating app...");
        const appProps = await kotsAppFromAirgapData(out, app, request.app.locals.stores);
        hasPreflight = appProps.hasPreflight;
      } finally {
        tmpDstDir.removeCallback();
      }

      appSlug = app.slug;
    } catch(err) {

      await request.app.locals.stores.kotsAppStore.setAirgapInstallFailed(app.id);
      throw(err);

    } finally {
      clearInterval(liveness);
      dstDir.removeCallback();
    }

    response.header("Content-Type", "application/json");
    response.status(200);
    return {
      slug: appSlug,
      hasPreflight: hasPreflight,
    };
  }

  @Post("/airgap/reset/:slug")
  async kotsResetAirgapUpload(
    @Req() request: Request,
    @Res() response: Response,
    @HeaderParams("Authorization") auth: string,
  ) {
    const session: Session = await request.app.locals.stores.sessionStore.decode(auth);
    if (!session || !session.userId) {
      response.status(401);
      return {};
    }

    const slug = request.params.slug;

    const appId = await request.app.locals.stores.kotsAppStore.getIdFromSlug(slug);
    await request.app.locals.stores.kotsAppStore.setAirgapInstallInProgress(appId);
    response.send(200);
  }

}

export async function uploadUpdate(stores, slug, buffer) {
  // Todo this could use some proper not-found error handling stuffs
  const kotsApp = await stores.kotsAppStore.getApp(await stores.kotsAppStore.getIdFromSlug(slug));

  const newSequence = kotsApp.currentSequence + 1;

  const params = await Params.getParams();
  const objectStorePath = path.join(params.shipOutputBucket.trim(), kotsApp.id, `${newSequence}.tar.gz`);
  await putObject(params, objectStorePath, buffer, params.shipOutputBucket);

  const supportBundleSpec = await extractSupportBundleSpecFromTarball(buffer);
  const preflightSpec = await extractPreflightSpecFromTarball(buffer);
<<<<<<< HEAD
  const appTitle = await extractAppTitleFromTarball(buffer);

  const cursorAndVersion = await extractCursorAndVersionFromTarball(buffer);
  await stores.kotsAppStore.createMidstreamVersion(kotsApp.id, newSequence, cursorAndVersion.versionLabel, cursorAndVersion.cursor, supportBundleSpec, preflightSpec, appTitle);
=======
  const appSpec = await extractAppSpecFromTarball(buffer);
  const kotsAppSpec = await extractKotsAppSpecFromTarball(buffer);
  const cursorAndVersion = await extractCursorAndVersionFromTarball(buffer);

  await stores.kotsAppStore.createMidstreamVersion(kotsApp.id, newSequence, cursorAndVersion.versionLabel, cursorAndVersion.cursor, supportBundleSpec, preflightSpec, appSpec, kotsAppSpec);
>>>>>>> d99864b3

  const clusterIds = await stores.kotsAppStore.listClusterIDsForApp(kotsApp.id);
  for (const clusterId of clusterIds) {
    const status = preflightSpec
      ? "pending_preflight"
      : "pending";
    await stores.kotsAppStore.createDownstreamVersion(kotsApp.id, newSequence, clusterId, cursorAndVersion.versionLabel, status);
  }

  return {
    uri: `${params.shipApiEndpoint}/app/${kotsApp.slug}`,
  };
}<|MERGE_RESOLUTION|>--- conflicted
+++ resolved
@@ -11,13 +11,10 @@
   extractDownstreamNamesFromTarball,
   extractCursorAndVersionFromTarball,
   extractPreflightSpecFromTarball,
-<<<<<<< HEAD
+  extractAppSpecFromTarball,
+  extractKotsAppSpecFromTarball,
   extractSupportBundleSpecFromTarball,
   extractAppTitleFromTarball
-=======
-  extractAppSpecFromTarball,
-  extractKotsAppSpecFromTarball
->>>>>>> d99864b3
 } from "../../util/tar";
 import { Cluster } from "../../cluster";
 import { KotsApp, kotsAppFromLicenseData } from "../../kots_app";
@@ -148,18 +145,13 @@
     await putObject(params, objectStorePath, buffer, params.shipOutputBucket);
 
     const cursorAndVersion = await extractCursorAndVersionFromTarball(buffer);
-<<<<<<< HEAD
-    await request.app.locals.stores.kotsAppStore.createMidstreamVersion(kotsApp.id, 0, cursorAndVersion.versionLabel, cursorAndVersion.cursor, undefined, undefined, undefined);
-
-    // TODO parse and get support bundle and prefight from the upload
-=======
->>>>>>> d99864b3
-    const supportBundleSpec = undefined;
+    const supportBundleSpec = await extractSupportBundleSpecFromTarball(buffer);
     const preflightSpec = await extractPreflightSpecFromTarball(buffer);
     const appSpec = await extractAppSpecFromTarball(buffer);
     const kotsAppSpec = await extractKotsAppSpecFromTarball(buffer);
-
-    await request.app.locals.stores.kotsAppStore.createMidstreamVersion(kotsApp.id, 0, cursorAndVersion.versionLabel, cursorAndVersion.cursor, undefined, preflightSpec, appSpec, kotsAppSpec);
+    const appTitle = await extractAppTitleFromTarball(buffer);
+
+    await request.app.locals.stores.kotsAppStore.createMidstreamVersion(kotsApp.id, 0, cursorAndVersion.versionLabel, cursorAndVersion.cursor, supportBundleSpec, preflightSpec, appSpec, kotsAppSpec, appTitle);
 
     // we have a local copy of the file now, let's look for downstreams
     const downstreams = await extractDownstreamNamesFromTarball(buffer);
@@ -356,18 +348,13 @@
 
   const supportBundleSpec = await extractSupportBundleSpecFromTarball(buffer);
   const preflightSpec = await extractPreflightSpecFromTarball(buffer);
-<<<<<<< HEAD
-  const appTitle = await extractAppTitleFromTarball(buffer);
-
-  const cursorAndVersion = await extractCursorAndVersionFromTarball(buffer);
-  await stores.kotsAppStore.createMidstreamVersion(kotsApp.id, newSequence, cursorAndVersion.versionLabel, cursorAndVersion.cursor, supportBundleSpec, preflightSpec, appTitle);
-=======
   const appSpec = await extractAppSpecFromTarball(buffer);
   const kotsAppSpec = await extractKotsAppSpecFromTarball(buffer);
+  const appTitle = await extractAppTitleFromTarball(buffer);
+
   const cursorAndVersion = await extractCursorAndVersionFromTarball(buffer);
 
-  await stores.kotsAppStore.createMidstreamVersion(kotsApp.id, newSequence, cursorAndVersion.versionLabel, cursorAndVersion.cursor, supportBundleSpec, preflightSpec, appSpec, kotsAppSpec);
->>>>>>> d99864b3
+  await stores.kotsAppStore.createMidstreamVersion(kotsApp.id, newSequence, cursorAndVersion.versionLabel, cursorAndVersion.cursor, supportBundleSpec, preflightSpec, appSpec, kotsAppSpec, appTitle);
 
   const clusterIds = await stores.kotsAppStore.listClusterIDsForApp(kotsApp.id);
   for (const clusterId of clusterIds) {
