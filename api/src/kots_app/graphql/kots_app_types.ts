--- conflicted
+++ resolved
@@ -51,19 +51,12 @@
   input KotsGitOpsInput {
     provider: String
     uri: String
-<<<<<<< HEAD
-    branch: String
-    path: String
-    action: String
-    format: String
-=======
     owner: String
     branch: String
     path: String
     format: String
     action: String
     otherServiceName: String
->>>>>>> be56a657
   }
 `;
 
