--- conflicted
+++ resolved
@@ -34,13 +34,8 @@
 
   async setAppDownstreamGitOpsConfiguration(appId: string, clusterId: string, gitOpsRepoId: string, branch: string, path: string, format: string): Promise<any> {
     const q = `update app_downstream set
-<<<<<<< HEAD
-      gitops_branch = $1
-      gitops_path = $2
-=======
       gitops_branch = $1,
       gitops_path = $2,
->>>>>>> be56a657
       gitops_format = $3
       where app_id = $4 and cluster_id = $5`;
 
